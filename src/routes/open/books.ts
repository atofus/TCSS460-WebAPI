//express is the framework we're going to use to handle requests
import express, { NextFunction, Request, Response, Router } from 'express';
//Access the connection to Postgres Database
import { pool, validationFunctions } from '../../core/utilities';

const booksRouter: Router = express.Router();

<<<<<<< HEAD
/**
 * @api {get} /books Request to all retrieve entry books.
 *
 * @apiDescription Request to retrieve all the entry books with pagination.
 *
 * @apiName GetAllBooks
 * @apiGroup Book
 *
 * @apiSuccess {String[]} entries the aggregate of all entries as the following string:
 *      "{<code>priority</code>} - [<code>name</code>] says: <code>message</code>"
 */
booksRouter.get('/all', async (request: Request, response: Response) => {
    const page = parseInt(request.query.page as string, 10) || 1; //default is page 1.
    const limit = parseInt(request.query.limit as string, 10);
=======
booksRouter.get('/all', (request: Request, response: Response) => {
    const theQuery = 'SELECT * FROM books';
>>>>>>> aeab0f48

    // const firstIndex = (page - 1) * limit;
    // const lastIndex = page * limit;

    const offset = (page - 1) * limit;

    const theQuery = 'SELECT title FROM books LIMIT $1 OFFSET $2';
    const countQuery = 'SELECT COUNT(*) FROM books';
    try {
        const result = await pool.query(theQuery, [limit, offset]);

        const countBooks = await pool.query(countQuery);
        const totalBooks = parseInt(countBooks.rows[0].count, 10);
        const totalPage = Math.ceil(totalBooks / limit);
        // console.log(totalBooks);
        // console.log(totalPage);
        response.send({
            books: result.rows,
            pagination: {
                page: page,
                limit: limit,
                totalPages: totalPage,
            },
        });
    } catch (err) {
        console.error('Error querying database:', err);
        response.status(500).send('server error - contact support');
    }
});

booksRouter.get('/title/:title', (request: Request, response: Response) => {
    const theQuery =
        'SELECT title, authors, publication_year FROM books WHERE title ILIKE $1';
    const values = ['%' + request.params.title + '%'];
    pool.query(theQuery, values)
        .then((result) => {
<<<<<<< HEAD
            if (result.rowCount > 0) {
                response.send({
                    entries: result.rows,
                });
            } else {
                response.status(404).send({
                    message: `No books found with that title`,
                });
            }
        })
        .catch((error) => {
            //log the error
            console.error('DB Query error on GET title/~title');
            console.error(error);
            response.status(500).send({
                message: 'server error - contact support',
=======
            // result.rows array are the records returned from the SQL statement.
            // An INSERT statement will return a single row, the row that was inserted.
            response.status(201).send({
                entry: result.rows[0],
>>>>>>> aeab0f48
            });
        });
});

/**
 * @api {get} /:isbn13 Request to retrieve book of stated isbn13.
 *
 * @apiDescription Request to retrievce book based on stated isbn13.
 *
 * @apiName IsbnBook
 * @apiGroup Book
 *
 * @apiParam {string} name the isbn13 to look up the book.
 *
 * @apierror (404: Book Not Found) {string} message "Book not found"
 * @apierror {500: Server Error} {string} message "Server error - more than 1 ISBN found"
 * @apiSuccess {String[]} entries the aggregate of all entries as the following string:
 *      "{<code>priority</code>} - [<code>name</code>] says: <code>message</code>"
 */
booksRouter.get('/:isbn13', (request: Request, response: Response) => {
    const theQuery = 'SELECT title FROM books WHERE isbn13 = $1';
    const values = [request.params.isbn13];

    pool.query(theQuery, values)
        .then((result) => {
            if (result.rowCount == 1) {
                response.send({
                    entry: result.rows[0],
                });
            } else if (result.rowCount == 0) {
                response.status(404).send({
                    message: 'Book not found',
                });
            } else {
                response.status(500).send({
                    message: 'Server error - more than 1 ISBN found',
                });
            }
        })
        .catch((error) => {
            if (
                error.detail != undefined &&
                (error.detail as string).endsWith('already exists.')
            ) {
                console.error('Name exists');
                response.status(400).send({
                    message: 'Name exists',
                });
            } else {
                //log the error
                console.error('DB Query error on POST');
                console.error(error);
                response.status(500).send({
                    message: 'server error - contact support',
                });
            }
        });
});

booksRouter.get('/title/:title', (request: Request, response: Response) => {
    const theQuery =
        'SELECT title, authors, publication_year FROM books WHERE title ILIKE $1';
    const values = ['%' + request.params.title + '%'];
    pool.query(theQuery, values)
        .then((result) => {
            if (result.rowCount > 0) {
                response.send({
                    entries: result.rows,
                });
            } else {
                response.status(404).send({
                    message: `No books found with that title`,
                });
            }
        })
        .catch((error) => {
            //log the error
            console.error('DB Query error on GET title/~title');
            console.error(error);
            response.status(500).send({
                message: 'server error - contact support',
            });
        });
});

booksRouter.get('/title/', (request: Request, response: Response) => {
    const theQuery =
        'SELECT title, authors, publication_year FROM books ORDER BY title asc';
    pool.query(theQuery)
        .then((result) => {
            if (result.rowCount > 0) {
                response.send({
                    entries: result.rows,
                });
            } else {
                response.status(404).send({
                    message: `No books found in database`,
                });
            }
        })
        .catch((error) => {
            //log the error
            console.error('DB Query error on GET title/~title');
            console.error(error);
            response.status(500).send({
                message: 'server error - contact support',
            });
        });
});

booksRouter.post('/new/', (request: Request, response: Response) => {
    const theQuery =
        'INSERT INTO books(id, title, authors, publication_year, isbn13, original_title) VALUES ($1, $2, $3, $4, $5, $2) RETURNING *';
    const values = [
        request.body.id,
        request.body.title,
        request.body.authors,
        request.body.publication_year,
        request.body.isbn,
    ];

    pool.query(theQuery, values)
        .then((result) => {
            // result.rows array are the records returned from the SQL statement.
            // An INSERT statement will return a single row, the row that was inserted.
            response.status(201).send({
                entry: result.rows,
            });
        })
        .catch((error) => {
            if (
                error.detail != undefined &&
                (error.detail as string).endsWith('already exists.')
            ) {
                console.error('Name exists');
                response.status(400).send({
                    message: 'Name exists',
                });
            } else {
                //log the error
                console.error('DB Query error on POST');
                console.error(error);
                response.status(500).send({
                    message: 'server error - contact support',
                });
            }
        });
});

booksRouter.delete('/del/:id', (request: Request, response: Response) => {
    const theQuery = 'DELETE FROM books WHERE id = $1 RETURNING *';
    const values = [request.params.id];

    pool.query(theQuery, values)
        .then((result) => {
            if (result.rowCount == 1) {
                response.send({
                    entry: 'Deleted: ' + result.rows[0],
                });
            } else {
                response.status(404).send({
                    message: 'Name not found',
                });
            }
        })
        .catch((error) => {
            //log the error
<<<<<<< HEAD
            console.error('DB Query error on GET /:isbn');
=======
            console.error('DB Query error on DELETE /:id');
>>>>>>> aeab0f48
            console.error(error);
            response.status(500).send({
                message: 'server error - contact support',
            });
        });
});

booksRouter.put(
    '/update-book-rating/:isbn',
    async (request: Request, response: Response) => {
        const isbn13 = [request.params.isbn13];
        const starInserted = [request.body.star];

        //checks if starInserted is a integer number
        if (
            typeof starInserted !== 'number' ||
            starInserted < 1 ||
            starInserted > 5
        ) {
            response.status(400).send('starInserted must be a number from 1-5');
            return;
        }

        const theQuery =
            'SELECT rating_1_star, rating_2_star, rating_3_star, rating_4_star, rating_5_star FROM books WHERE isbn13 = $1';

        try {
            // We'll get the current star ratings and average rating
            const result = await pool.query(theQuery, [isbn13]);
            if (result.rowCount > 1) {
                response.status(500).send({
                    message: 'Server error - more than 1 ISBN found',
                });
            }
            if (result.rowCount == 0) {
                response.status(404).send({
                    message: 'Book not found',
                });
            }
            const book = result.rows[0]; //get the 1 row
            const { star1, star2, star3, star4, star5 } = book; //get all the star values from that row.

            // Calculate new star ratings. The star number the user choose, we'll increment it by one.
            const newStar1 = starInserted == 1 ? star1 + 1 : star1;
            const newStar2 = starInserted == 2 ? star2 + 1 : star2;
            const newStar3 = starInserted == 3 ? star3 + 1 : star3;
            const newStar4 = starInserted == 4 ? star4 + 1 : star4;
            const newStar5 = starInserted === 5 ? star5 + 1 : star5;

            // Calculate new average rating
            const totalRatings =
                1 * newStar1 +
                2 * newStar2 +
                3 * newStar3 +
                4 * newStar4 +
                5 * newStar5;
            const totalStars =
                newStar1 + newStar2 + newStar3 + newStar4 + newStar5; // Sum of stars from star 1 to star 5
            const newAverageRating = totalRatings / totalStars; //will calculate the new average rating after adding a star.

            // Update the star ratings and average rating in the database
            const updateResult = await pool.query(
                'UPDATE books SET star1 = $1, star2 = $2, star3 = $3, star4 = $4, star5 = $5, avg_rating = $6 ratings_count = $7 WHERE isbn13 = $8 RETURNING *',
                [
                    newStar1,
                    newStar2,
                    newStar3,
                    newStar4,
                    newStar5,
                    newAverageRating,
                    totalStars,
                    isbn13,
                ]
            );

            response.send(updateResult.rows[0]);
        } catch (err) {
            console.error('Error updating book rating:', err);
            response.status(500).send('Internal Server Error');
        }
    }
);

// "return" the router
export { booksRouter };<|MERGE_RESOLUTION|>--- conflicted
+++ resolved
@@ -5,108 +5,10 @@
 
 const booksRouter: Router = express.Router();
 
-<<<<<<< HEAD
-/**
- * @api {get} /books Request to all retrieve entry books.
- *
- * @apiDescription Request to retrieve all the entry books with pagination.
- *
- * @apiName GetAllBooks
- * @apiGroup Book
- *
- * @apiSuccess {String[]} entries the aggregate of all entries as the following string:
- *      "{<code>priority</code>} - [<code>name</code>] says: <code>message</code>"
- */
-booksRouter.get('/all', async (request: Request, response: Response) => {
-    const page = parseInt(request.query.page as string, 10) || 1; //default is page 1.
-    const limit = parseInt(request.query.limit as string, 10);
-=======
-booksRouter.get('/all', (request: Request, response: Response) => {
+booksRouter.get('/books/all', (request: Request, response: Response) => {
     const theQuery = 'SELECT * FROM books';
->>>>>>> aeab0f48
 
-    // const firstIndex = (page - 1) * limit;
-    // const lastIndex = page * limit;
-
-    const offset = (page - 1) * limit;
-
-    const theQuery = 'SELECT title FROM books LIMIT $1 OFFSET $2';
-    const countQuery = 'SELECT COUNT(*) FROM books';
-    try {
-        const result = await pool.query(theQuery, [limit, offset]);
-
-        const countBooks = await pool.query(countQuery);
-        const totalBooks = parseInt(countBooks.rows[0].count, 10);
-        const totalPage = Math.ceil(totalBooks / limit);
-        // console.log(totalBooks);
-        // console.log(totalPage);
-        response.send({
-            books: result.rows,
-            pagination: {
-                page: page,
-                limit: limit,
-                totalPages: totalPage,
-            },
-        });
-    } catch (err) {
-        console.error('Error querying database:', err);
-        response.status(500).send('server error - contact support');
-    }
-});
-
-booksRouter.get('/title/:title', (request: Request, response: Response) => {
-    const theQuery =
-        'SELECT title, authors, publication_year FROM books WHERE title ILIKE $1';
-    const values = ['%' + request.params.title + '%'];
-    pool.query(theQuery, values)
-        .then((result) => {
-<<<<<<< HEAD
-            if (result.rowCount > 0) {
-                response.send({
-                    entries: result.rows,
-                });
-            } else {
-                response.status(404).send({
-                    message: `No books found with that title`,
-                });
-            }
-        })
-        .catch((error) => {
-            //log the error
-            console.error('DB Query error on GET title/~title');
-            console.error(error);
-            response.status(500).send({
-                message: 'server error - contact support',
-=======
-            // result.rows array are the records returned from the SQL statement.
-            // An INSERT statement will return a single row, the row that was inserted.
-            response.status(201).send({
-                entry: result.rows[0],
->>>>>>> aeab0f48
-            });
-        });
-});
-
-/**
- * @api {get} /:isbn13 Request to retrieve book of stated isbn13.
- *
- * @apiDescription Request to retrievce book based on stated isbn13.
- *
- * @apiName IsbnBook
- * @apiGroup Book
- *
- * @apiParam {string} name the isbn13 to look up the book.
- *
- * @apierror (404: Book Not Found) {string} message "Book not found"
- * @apierror {500: Server Error} {string} message "Server error - more than 1 ISBN found"
- * @apiSuccess {String[]} entries the aggregate of all entries as the following string:
- *      "{<code>priority</code>} - [<code>name</code>] says: <code>message</code>"
- */
-booksRouter.get('/:isbn13', (request: Request, response: Response) => {
-    const theQuery = 'SELECT title FROM books WHERE isbn13 = $1';
-    const values = [request.params.isbn13];
-
-    pool.query(theQuery, values)
+    pool.query(theQuery)
         .then((result) => {
             if (result.rowCount == 1) {
                 response.send({
@@ -123,138 +25,8 @@
             }
         })
         .catch((error) => {
-            if (
-                error.detail != undefined &&
-                (error.detail as string).endsWith('already exists.')
-            ) {
-                console.error('Name exists');
-                response.status(400).send({
-                    message: 'Name exists',
-                });
-            } else {
-                //log the error
-                console.error('DB Query error on POST');
-                console.error(error);
-                response.status(500).send({
-                    message: 'server error - contact support',
-                });
-            }
-        });
-});
-
-booksRouter.get('/title/:title', (request: Request, response: Response) => {
-    const theQuery =
-        'SELECT title, authors, publication_year FROM books WHERE title ILIKE $1';
-    const values = ['%' + request.params.title + '%'];
-    pool.query(theQuery, values)
-        .then((result) => {
-            if (result.rowCount > 0) {
-                response.send({
-                    entries: result.rows,
-                });
-            } else {
-                response.status(404).send({
-                    message: `No books found with that title`,
-                });
-            }
-        })
-        .catch((error) => {
             //log the error
-            console.error('DB Query error on GET title/~title');
-            console.error(error);
-            response.status(500).send({
-                message: 'server error - contact support',
-            });
-        });
-});
-
-booksRouter.get('/title/', (request: Request, response: Response) => {
-    const theQuery =
-        'SELECT title, authors, publication_year FROM books ORDER BY title asc';
-    pool.query(theQuery)
-        .then((result) => {
-            if (result.rowCount > 0) {
-                response.send({
-                    entries: result.rows,
-                });
-            } else {
-                response.status(404).send({
-                    message: `No books found in database`,
-                });
-            }
-        })
-        .catch((error) => {
-            //log the error
-            console.error('DB Query error on GET title/~title');
-            console.error(error);
-            response.status(500).send({
-                message: 'server error - contact support',
-            });
-        });
-});
-
-booksRouter.post('/new/', (request: Request, response: Response) => {
-    const theQuery =
-        'INSERT INTO books(id, title, authors, publication_year, isbn13, original_title) VALUES ($1, $2, $3, $4, $5, $2) RETURNING *';
-    const values = [
-        request.body.id,
-        request.body.title,
-        request.body.authors,
-        request.body.publication_year,
-        request.body.isbn,
-    ];
-
-    pool.query(theQuery, values)
-        .then((result) => {
-            // result.rows array are the records returned from the SQL statement.
-            // An INSERT statement will return a single row, the row that was inserted.
-            response.status(201).send({
-                entry: result.rows,
-            });
-        })
-        .catch((error) => {
-            if (
-                error.detail != undefined &&
-                (error.detail as string).endsWith('already exists.')
-            ) {
-                console.error('Name exists');
-                response.status(400).send({
-                    message: 'Name exists',
-                });
-            } else {
-                //log the error
-                console.error('DB Query error on POST');
-                console.error(error);
-                response.status(500).send({
-                    message: 'server error - contact support',
-                });
-            }
-        });
-});
-
-booksRouter.delete('/del/:id', (request: Request, response: Response) => {
-    const theQuery = 'DELETE FROM books WHERE id = $1 RETURNING *';
-    const values = [request.params.id];
-
-    pool.query(theQuery, values)
-        .then((result) => {
-            if (result.rowCount == 1) {
-                response.send({
-                    entry: 'Deleted: ' + result.rows[0],
-                });
-            } else {
-                response.status(404).send({
-                    message: 'Name not found',
-                });
-            }
-        })
-        .catch((error) => {
-            //log the error
-<<<<<<< HEAD
             console.error('DB Query error on GET /:isbn');
-=======
-            console.error('DB Query error on DELETE /:id');
->>>>>>> aeab0f48
             console.error(error);
             response.status(500).send({
                 message: 'server error - contact support',
