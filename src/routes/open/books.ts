//express is the framework we're going to use to handle requests
import express, { Request, Response, Router } from 'express';
//Access the connection to Postgres Database
import { pool, validationFunctions } from '../../core/utilities';

const booksRouter: Router = express.Router();

/**
 * @api {get} /books/all Request to all retrieve entry books.
 *
 * @apiDescription Request to retrieve all the entry books with pagination.
 *
 * @apiQuery {int} page page we're on
 * @apiQuery {int} limit many book data entry we want to show up in the page
 *
 * @apiName GetAllBooks
 * @apiGroup Book
 *
 * @apiSuccess {String[]} entries the aggregate of all entries as the following string:
 *      ""title": <code>title</code>"
 */
booksRouter.get('/all', async (request: Request, response: Response) => {
    const page = parseInt(request.query.page as string, 10) || 1; //default is page 1.
    const limit = parseInt(request.query.limit as string, 10);

    // const firstIndex = (page - 1) * limit;
    // const lastIndex = page * limit;

    const offset = (page - 1) * limit;

    const theQuery = 'SELECT title FROM books LIMIT $1 OFFSET $2';
    const countQuery = 'SELECT COUNT(*) FROM books';
    try {
        const result = await pool.query(theQuery, [limit, offset]);

        const countBooks = await pool.query(countQuery);
        const totalBooks = parseInt(countBooks.rows[0].count, 10);
        const totalPage = Math.ceil(totalBooks / limit);
        // console.log(totalBooks);
        // console.log(totalPage);
        response.send({
            books: result.rows,
            pagination: {
                page: page,
                limit: limit,
                totalPages: totalPage,
            },
        });
    } catch (err) {
        console.error('Error querying database:', err);
        response.status(500).send('server error - contact support');
    }
});

/**
 * @api {get} /books/title/:title Request to get books by relative titles.
 *
 * @apiDescription Request to retrieve all books with relative title.
 *
 * @apiName GetByTitle
 * @apiGroup Book
 *
 * @apiQuery {int} page page we're on
 * @apiQuery {int} limit many book data entry we want to show up in the page
 *
 * @apiParam {String} title the title of the book
 *
 * @apiSuccess {string} title the title of the book
 * @apiSuccess {string} authors the authors of the book
 * @apiSuccess {int} publication_year the year the book was published
 *
 * @apiError (404: Title Not Found) {string} message "No books found with that title
 *
 */
booksRouter.get('/title/:title', (request: Request, response: Response) => {
    const page = parseInt(request.query.page as string, 10) || 1;
    const limit = parseInt(request.query.limit as string, 10) || 10;
    const offset = (page - 1) * limit;
    const theQuery =
        'SELECT title, authors, publication_year FROM books WHERE title ILIKE $1 LIMIT $2 OFFSET $3';
    const countQuery = 'SELECT COUNT(*) FROM books';
    const values = ['%' + request.params.title + '%', limit, offset];
    pool.query(theQuery, values)
        .then(async (result) => {
            const countBooks = await pool.query(countQuery);
            const totalBooks = parseInt(countBooks.rows[0].count, 10);
            const totalPage = Math.ceil(totalBooks / limit);
            if (result.rowCount > 0) {
                response.send({
                    entries: result.rows,
                    pagination: {
                        page: page,
                        limit: limit,
                        totalPages: totalPage,
                    },
                });
            } else {
                response.status(404).send({
                    message: `No books found with that title`,
                });
            }
        })
        .catch((error) => {
            //log the error
            console.error('DB Query error on GET title/~title');
            console.error(error);
            response.status(500).send({
                message: 'server error - contact support',
            });
        });
});

/**
<<<<<<< HEAD
 * @api {get} /books/year/:date Request to get books by release year.
 *
 * @apiDescription Request to retrieve all books with release year.
 *
 * @apiName GetByReleaseDate
 * @apiGroup Book
 *
 * @apiParam {String} title the title of the book
 *
 * @apiSuccess {string} title the title of the book
 * @apiSuccess {string} authors the authors of the book
 * @apiSuccess {int} publication_year the year the book was published
 *
 * @apiError (404: Title Not Found) {string} message "Books published from year not found"
 *
 */
booksRouter.get('/year/:date', (request: Request, response: Response) => {
    const page = parseInt(request.query.page as string, 10) || 1;
    const limit = parseInt(request.query.limit as string, 10) || 10;
    const offset = (page - 1) * limit;
    const theQuery =
        'SELECT title, authors, publication_year FROM books WHERE publication_year = $1 LIMIT $2 OFFSET $3';
    const countQuery = 'SELECT COUNT(*) FROM books';
    const values = [request.params.date, limit, offset];
    pool.query(theQuery, values)
        .then(async (result) => {
            const countBooks = await pool.query(countQuery);
            const totalBooks = parseInt(countBooks.rows[0].count, 10);
            const totalPage = Math.ceil(totalBooks / limit);
            if (result.rowCount > 0) {
                response.send({
                    entries: result.rows,
                    pagination: {
                        page: page,
                        limit: limit,
                        totalPages: totalPage,
                    },
                });
            } else {
                response.status(404).send({
                    message: `No books found with that publication year`,
                });
            }
        })
        .catch((error) => {
            //log the error
            console.error('DB Query error on GET year/~date');
            console.error(error);
            response.status(500).send({
                message: 'server error - contact support',
            });
        });
});

/**
 * @api {get} /books/year/:date/older Request to get books older than release year in descending order.
 *
 * @apiDescription Request to retrieve all books older than the release year.
 *
 * @apiName GetByReleaseDateOlder
 * @apiGroup Book
 *
 * @apiParam {String} title the title of the book
 *
 * @apiSuccess {string} title the title of the book
 * @apiSuccess {string} authors the authors of the book
 * @apiSuccess {int} publication_year the year the book was published
 *
 * @apiError (404: Title Not Found) {string} message "Books published prior to year not found"
 *
 */
booksRouter.get('/year/:date/older', (request: Request, response: Response) => {
    const page = parseInt(request.query.page as string, 10) || 1;
    const limit = parseInt(request.query.limit as string, 10) || 10;
    const offset = (page - 1) * limit;
    const theQuery =
        'SELECT title, authors, publication_year FROM books WHERE publication_year < $1  ORDER BY publication_year desc LIMIT $2 OFFSET $3';
    const countQuery = 'SELECT COUNT(*) FROM books';
    const values = [request.params.date, limit, offset];
    pool.query(theQuery, values)
        .then(async (result) => {
            const countBooks = await pool.query(countQuery);
            const totalBooks = parseInt(countBooks.rows[0].count, 10);
            const totalPage = Math.ceil(totalBooks / limit);
            if (result.rowCount > 0) {
                response.send({
                    entries: result.rows,
                    pagination: {
                        page: page,
                        limit: limit,
                        totalPages: totalPage,
                    },
                });
            } else {
                response.status(404).send({
                    message: `No books found older than publication year`,
                });
            }
        })
        .catch((error) => {
            //log the error
            console.error('DB Query error on GET year/~date/newer');
            console.error(error);
            response.status(500).send({
                message: 'server error - contact support',
            });
        });
});
/**
 * @api {get} /books/year/:date/older Request to get books newer than release year in ascending order.
 *
 * @apiDescription Request to retrieve all books newer than the release year.
 *
 * @apiName GetByReleaseDateNewer
 * @apiGroup Book
 *
 * @apiParam {String} title the title of the book
 *
 * @apiSuccess {string} title the title of the book
 * @apiSuccess {string} authors the authors of the book
 * @apiSuccess {int} publication_year the year the book was published
 *
 * @apiError (404: Title Not Found) {string} message "Books published after year not found"
 *
 */
booksRouter.get('/year/:date/newer', (request: Request, response: Response) => {
    const page = parseInt(request.query.page as string, 10) || 1;
    const limit = parseInt(request.query.limit as string, 10) || 10;
    const offset = (page - 1) * limit;
    const theQuery =
        'SELECT title, authors, publication_year FROM books WHERE publication_year > $1 ORDER BY publication_year asc LIMIT $2 OFFSET $3';
    const countQuery = 'SELECT COUNT(*) FROM books';
    const values = [request.params.date, limit, offset];
    pool.query(theQuery, values)
        .then(async (result) => {
            const countBooks = await pool.query(countQuery);
            const totalBooks = parseInt(countBooks.rows[0].count, 10);
            const totalPage = Math.ceil(totalBooks / limit);
            if (result.rowCount > 0) {
                response.send({
                    entries: result.rows,
                    pagination: {
                        page: page,
                        limit: limit,
                        totalPages: totalPage,
                    },
                });
            } else {
                response.status(404).send({
                    message: `No books found newer than publication year`,
                });
            }
        })
        .catch((error) => {
            //log the error
            console.error('DB Query error on GET year/~date/newer');
            console.error(error);
            response.status(500).send({
                message: 'server error - contact support',
            });
        });
});

/**
 * @api {get} /books/SortAZ Request to get all books sorting by Alphabetical order.
=======
 * @api {get} /books/SortAZ/ Request to get all books sorting by Alphabetical order.
>>>>>>> 8a1d1f36
 *
 * @apiDescription Request to retrieve all books sorted in Alphabetical order.
 *
 * @apiQuery {int} page page we're on
 * @apiQuery {int} limit how many book data entry we want to show up in the page
 *
 * @apiName SortByTitleAZ
 * @apiGroup Book
 *
 * @apiSuccess {string} title the title of the book
 * @apiSuccess {int} publication_year the year the book was published
 * @apiSuccess {string} authors the authors of the book
 *
 */
booksRouter.get('/SortAZ/', (request: Request, response: Response) => {
    const page = parseInt(request.query.page as string, 10) || 1;
    const limit = parseInt(request.query.limit as string, 10) || 10;
    const offset = (page - 1) * limit;

    const theQuery = `SELECT title, authors, publication_year FROM books ORDER BY title asc LIMIT $1 OFFSET $2`;
    const countQuery = 'SELECT COUNT(*) FROM books';
    pool.query(theQuery, [limit, offset])
        .then(async (result) => {
            const countBooks = await pool.query(countQuery);
            const totalBooks = parseInt(countBooks.rows[0].count, 10);
            const totalPage = Math.ceil(totalBooks / limit);
            if (result.rowCount > 0) {
                response.send({
                    entries: result.rows,
                    pagination: {
                        page: page,
                        limit: limit,
                        totalPages: totalPage,
                    },
                });
            } else {
                response.status(404).send({
                    message: `No books found in database`,
                });
            }
        })
        .catch((error) => {
            //log the error
            console.error('DB Query error on GET title/~title');
            console.error(error);
            response.status(500).send({
                message: 'server error - contact support',
            });
        });
});

/**
<<<<<<< HEAD
 * @api {get} /books/SortOldest Request to get all books sorting by publication date order, starting from the oldest.
 *
 * @apiDescription Request to retrieve all books sorted in publication date order from oldest to newest.
 *
 * @apiName SortByOldest
 * @apiGroup Book
 *
 * @apiSuccess {string} title the title of the book
 * @apiSuccess {int} publication_year the year the book was published
 * @apiSuccess {string} authors the authors of the book
 *
 */
booksRouter.get('/SortOldest/', (request: Request, response: Response) => {
    const page = parseInt(request.query.page as string, 10) || 1;
    const limit = parseInt(request.query.limit as string, 10) || 10;
    const offset = (page - 1) * limit;

    const theQuery = `SELECT title, authors, publication_year FROM books ORDER BY publication_year asc LIMIT $1 OFFSET $2`;
    const countQuery = 'SELECT COUNT(*) FROM books';
    pool.query(theQuery, [limit, offset])
        .then(async (result) => {
            const countBooks = await pool.query(countQuery);
            const totalBooks = parseInt(countBooks.rows[0].count, 10);
            const totalPage = Math.ceil(totalBooks / limit);
            if (result.rowCount > 0) {
                response.send({
                    entries: result.rows,
                    pagination: {
                        page: page,
                        limit: limit,
                        totalPages: totalPage,
                    },
                });
            } else {
                response.status(404).send({
                    message: `No books found in database`,
                });
            }
        })
        .catch((error) => {
            //log the error
            console.error('DB Query error on GET sortOldest');
            console.error(error);
            response.status(500).send({
                message: 'server error - contact support',
            });
        });
});

/**
 * @api {get} /books/SortNewest Request to get all books sorting by publication date order, starting from the newest.
 *
 * @apiDescription Request to retrieve all books sorted in publication date order from newest to oldest.
 *
 * @apiName SortByNewest
 * @apiGroup Book
 *
 * @apiSuccess {string} title the title of the book
 * @apiSuccess {int} publication_year the year the book was published
 * @apiSuccess {string} authors the authors of the book
 *
 */
booksRouter.get('/SortNewest/', (request: Request, response: Response) => {
    const page = parseInt(request.query.page as string, 10) || 1;
    const limit = parseInt(request.query.limit as string, 10) || 10;
    const offset = (page - 1) * limit;

    const theQuery = `SELECT title, authors, publication_year FROM books ORDER BY publication_year desc LIMIT $1 OFFSET $2`;
    const countQuery = 'SELECT COUNT(*) FROM books';
    pool.query(theQuery, [limit, offset])
        .then(async (result) => {
            const countBooks = await pool.query(countQuery);
            const totalBooks = parseInt(countBooks.rows[0].count, 10);
            const totalPage = Math.ceil(totalBooks / limit);
            if (result.rowCount > 0) {
                response.send({
                    entries: result.rows,
                    pagination: {
                        page: page,
                        limit: limit,
                        totalPages: totalPage,
                    },
                });
            } else {
                response.status(404).send({
                    message: `No books found in database`,
                });
            }
        })
        .catch((error) => {
            //log the error
            console.error('DB Query error on GET sortNewest');
            console.error(error);
            response.status(500).send({
                message: 'server error - contact support',
            });
        });
});

/**
 * @api {post} /book/new/ Create a new book info entry.
=======
 * @api {post} /books/new/ Create a new book info entry.
>>>>>>> 8a1d1f36
 *
 * @apiDescription Request to create a new book with all necessary information.
 *
 * @apiName CreateBook
 * @apiGroup Book
 *
 * @apiBody {number} id The unique identifier for the book in the database
 * @apiBody {string} isbn13 The ISBN13 of the book
 * @apiBody {string} authors The authors of the book
 * @apiBody {number} publication_year The year the book was published
 * @apiBody {string} title The title of the book
 *
 * @apiSuccess {string} message "Book added"
 * @apiSuccess {string} title the title of the book
 * @apiSuccess {string} authors the authors of the book
 * @apiSuccess {int} publication_year the year the book was published
 * @apiSuccess {int} id of the book
 * @apiSuccess {int} isbn13 of the book
 *
 * @apiError (400: isbn13 exists) {String} message "name exists"
 * @apiError (400: id exists) {String} message "id already exists"
 * @apiError (400: Missing Parameters) {String} message "Missing required information - please refer to documentation"
 */
booksRouter.post('/new/', (request: Request, response: Response) => {
    const theQuery =
        'INSERT INTO books(id, title, authors, publication_year, isbn13, original_title) VALUES ($1, $2, $3, $4, $5, $2) RETURNING *';
    const values = [
        request.body.id,
        request.body.title,
        request.body.authors,
        request.body.publication_year,
        request.body.isbn13,
    ];

    pool.query(theQuery, values)
        .then((result) => {
            // result.rows array are the records returned from the SQL statement.
            // An INSERT statement will return a single row, the row that was inserted.
            response.status(201).send({
                entry: result.rows,
            });
        })
        .catch((error) => {
            if (
                error.detail != undefined &&
                (error.detail as string).endsWith('already exists.')
            ) {
                console.error('Name exists');
                response.status(400).send({
                    message: 'Name exists',
                });
            } else {
                //log the error
                console.error('DB Query error on POST');
                console.error(error);
                response.status(500).send({
                    message: 'server error - contact supports',
                });
            }
        });
});

/**
 * @api {delete} /books/del/:isbn13 Delete a book from the database using the ISBN.
 *
 * @apiDescription Request to delete a book from the database with the ISBN.
 *
 * @apiName DeleteBookISBN
 * @apiGroup Book
 *
 * @apiParam {String} isbn13 The ISBN13 of the book.
 *
 * @apiSuccess {string} message "Deleted: {<code>Deleted Book</code>}"
 *
 * @apiError (404: isbn13 Not Found) {String} message "isbn13 not found"
 * @apiError (400: Missing Parameters) {String} message "Missing required information"
 *
 */
booksRouter.delete('/del/:isbn13', (request: Request, response: Response) => {
    const theQuery = 'DELETE FROM books WHERE isbn13 = $1 RETURNING *';
    const values = [request.params.isbn13];

    pool.query(theQuery, values)
        .then((result) => {
            if (result.rowCount == 1) {
                response.send({
                    entry: 'Deleted: ' + result.rows[0],
                });
            } else {
                response.status(404).send({
                    message: 'isbn13 not found',
                });
            }
        })
        .catch((error) => {
            //log the error
            console.error('DB Query error on DELETE /:isbn13');
            console.error(error);
            response.status(500).send({
                message: 'server error - contact support',
            });
        });
});

/**
 * @api {delete} /books/delete/series Delete a book from the database using a series name/range.
 *
 * @apiDescription Request to delete a book from the database with the series name/range.
 *
 * @apiName DeleteBookSeries
 * @apiGroup Book
 *
 * @apiQuery {String} series The series title of the book.
 *
 * @apiSuccess {string} message "Deleted book series: {<code>Deleted Books</code>}"
 *
 * @apiError (404: Book Not Found) {String} message "Series or book not found"
 * @apiError (400: Missing Parameters) {String} message "Missing required information"
 *
 */
booksRouter.delete('/delete/series', (request: Request, response: Response) => {
    const seriesName = request.query.series;

    if (!seriesName) {
        response.status(400).send({
            message: 'Series name is required',
        });
        return;
    }

    const queryParams = [`%${seriesName}%`];
    const theQuery = 'DELETE FROM books WHERE title ILIKE $1 RETURNING *';
    pool.query(theQuery, queryParams)
        .then((result) => {
            if (result.rowCount == 0) {
                response.status(404).send({
                    message: 'Series or book not found',
                });
            } else {
                response.send({
                    entries: 'Deleted book series: ' + result.rows,
                });
            }
        })
        .catch((error) => {
            //log the error
            console.error('DB Query error on DELETE SERIES');
            console.error(error);
            response.status(500).send({
                message: 'server error - contact support',
            });
        });
});

/**
 * @api {get} /books/:isbn13 Request to get a book of a specific ISBN.
 *
 * @apiDescription Request to retrieve a book of a specific ISBN.
 *
 * @apiName GetByISBN
 * @apiGroup Book
 *
 * @apiParam {String} isbn13 The ISBN13 of the book.
 *
 * @apierror (404: Book Not Found) {string} message "Book not found"
 * @apierror (500: Server Error) {string} message "Server error - more than 1 ISBN found"
 * @apiSuccess {String[]} entries the aggregate of all entries as the following string:
 *      ""title": <code>message</code>"
 */
booksRouter.get('/:isbn13', (request: Request, response: Response) => {
    const theQuery = 'SELECT title FROM books WHERE isbn13 = $1';
    const values = [request.params.isbn13];
    // console.log(values);

    pool.query(theQuery, values)
        .then((result) => {
            if (result.rowCount == 1) {
                response.send({
                    entry: result.rows[0],
                });
            } else if (result.rowCount == 0) {
                response.status(404).send({
                    message: 'Book not found',
                });
            } else {
                response.status(500).send({
                    message: 'Server error - more than 1 ISBN found',
                });
            }
        })
        .catch((error) => {
            //log the error
            console.error('DB Query error on GET /:isbn');
            console.error(error);
            response.status(500).send({
                message: 'server error - contact supports',
            });
        });
});

/**
 * @api {put} /books/rating/:isbn13 Request to change and add a rating to a book.
 *
 * @apiDescription Request to add a rating to a book and update the rating of that book.
 *
 * @apiName AddBookRating
 * @apiGroup Book
 *
 * @apiBody {number} rating_priority a rating star priority [1-5]
 * @apiparam {number} isbn13 the isbn13 for the book we want to rate
 *
 * @apiError (400: Wrong body) {String} star "starInserted must be a number from 1-5"
 * @apiError (500: Missing Parameters) {String} error "Server error - more than 1 ISBN found"
 * @apiError (404: Book not found) {String} book_not_found "Book not found"
 *
 * @apiSuccess {String} entries the book into a string
 *        ""book :" {<code>Returns all information about the book and its updated ratings.</code>}"
 */
booksRouter.put(
    '/rating/:isbn13',
    async (request: Request, response: Response) => {
        const isbn = request.params.isbn13;
        // const starInserted = [request.body.star];
        const starInserted: number = request.body.star as number;

        //checks if starInserted is a integer number
        if (
            !validationFunctions.isNumberProvided(starInserted) ||
            starInserted < 1 ||
            starInserted > 5
        ) {
            response.status(400).send({
                message: 'starInserted must be a number from 1-5',
            });
            return;
        }
        // console.log(starInserted);
        //  console.log(value);
        const theQuery =
            'SELECT rating_1_star, rating_2_star, rating_3_star, rating_4_star, rating_5_star FROM books WHERE isbn13 = $1';

        try {
            // We'll get the current star ratings and average rating
            const result = await pool.query(theQuery, [isbn]);
            if (result.rowCount > 1) {
                response.status(500).send({
                    message: 'Server error - more than 1 ISBN found',
                });
            }
            if (result.rowCount == 0) {
                response.status(404).send({
                    message: 'Book not found',
                });
            }
            const book = result.rows[0]; //get the 1 row
            let star1 = book.rating_1_star;
            let star2 = book.rating_2_star;
            let star3 = book.rating_3_star;
            let star4 = book.rating_4_star;
            let star5 = book.rating_5_star;
            // console.log(book);

            star1 = star1 !== null ? star1 : 0;
            star2 = star2 !== null ? star2 : 0;
            star3 = star3 !== null ? star3 : 0;
            star4 = star4 !== null ? star4 : 0;
            star5 = star5 !== null ? star5 : 0;
            // Calculate new star ratings. The star number the user choose, we'll increment it by one.
            const newStar1 = starInserted == 1 ? star1 + 1 : star1;
            const newStar2 = starInserted == 2 ? star2 + 1 : star2;
            const newStar3 = starInserted == 3 ? star3 + 1 : star3;
            const newStar4 = starInserted == 4 ? star4 + 1 : star4;
            const newStar5 = starInserted === 5 ? star5 + 1 : star5;

            // Calculate new average rating
            const totalRatings =
                1 * newStar1 +
                2 * newStar2 +
                3 * newStar3 +
                4 * newStar4 +
                5 * newStar5;
            const totalStars =
                newStar1 + newStar2 + newStar3 + newStar4 + newStar5; // Sum of stars from star 1 to star 5
            const newAverageRating = totalRatings / totalStars; //will calculate the new average rating after adding a star.

            // Update the star ratings and average rating in the database
            const updateResult = await pool.query(
                'UPDATE books SET rating_1_star = $1, rating_2_star = $2, rating_3_star = $3, rating_4_star = $4, rating_5_star = $5, rating_avg = $6, rating_count = $7 WHERE isbn13 = CAST($8 AS BIGINT) RETURNING *',
                [
                    newStar1,
                    newStar2,
                    newStar3,
                    newStar4,
                    newStar5,
                    newAverageRating,
                    totalStars,
                    isbn,
                ]
            );

            response.status(200).send({
                book: updateResult.rows[0],
            });
        } catch (err) {
            console.error('Error updating book rating:', err);
            response.status(500).send('Internal Server Error');
        }
    }
);

/**
 * @api {get} /books/all/by-author Request to get books by a relative author name.
 *
 * @apiDescription Request to retrieve all books with relative author name.
 *
 * @apiName GetByAuthor
 * @apiGroup Book
 *
 * @apiQuery {String} author the author of the book
 *
 * @apiSuccess {string} title the title of the book
 * @apiSuccess {int} publication_year the year the book was published
 * @apiSuccess {string} authors the authors of the book
 *
 * @apiError (404: Name Not Found) {string} message "Author name not found"
 *
 */
booksRouter.get('/all/by-author', (request: Request, response: Response) => {
    const authorName = request.query.author;
    if (!authorName) {
        response.status(400).send({
            message: 'Author name is required',
        });
        return;
    }

    const queryParams = [`%${authorName}%`];
    const theQuery =
        'SELECT title, authors, publication_year FROM books WHERE authors LIKE $1';

    pool.query(theQuery, queryParams)
        .then((result) => {
            response.send({
                entries: result.rows,
            });
        })
        .catch((error) => {
            //log the error
            console.error('DB Query error on GET by author');
            console.error(error);
            response.status(500).send({
                message: 'server error - contact support',
            });
        });
});

/**
 * @api {get} /books/all/by-rating Request to get books by a relative rating.
 *
 * @apiDescription Request to retrieve all books with relative rating.
 *
 * @apiName GetByRating
 * @apiGroup Book
 *
 * @apiQuery {number} rating the rating of the book [1 - 5]
 *
 * @apiSuccess {string} title the title of the book
 *
 * @apiError (404: Rating Not Found) {string} message "Rating not found"
 *
 */
booksRouter.get('/all/by-rating', (request: Request, response: Response) => {
    const ratingString = request.query.rating as string;

    // Parse the rating string to a float
    const rating = parseFloat(ratingString);

    if (isNaN(rating) || rating < 1 || rating > 5) {
        response.status(400).send({
            message: 'Rating must be a number between 1 and 5',
        });
        return;
    }

    const queryParams = [rating];
    const theQuery = 'SELECT title FROM books WHERE rating_avg = $1';

    pool.query(theQuery, queryParams)
        .then((result) => {
            response.send({
                entries: result.rows,
            });
        })
        .catch((error) => {
            //log the error
            console.error('DB Query error on GET by rating');
            console.error(error);
            response.status(500).send({
                message: 'server error - contact support',
            });
        });
});

// "return" the router
export { booksRouter };<|MERGE_RESOLUTION|>--- conflicted
+++ resolved
@@ -111,7 +111,6 @@
 });
 
 /**
-<<<<<<< HEAD
  * @api {get} /books/year/:date Request to get books by release year.
  *
  * @apiDescription Request to retrieve all books with release year.
@@ -276,10 +275,171 @@
 });
 
 /**
- * @api {get} /books/SortAZ Request to get all books sorting by Alphabetical order.
-=======
+ * @api {get} /books/year/:date Request to get books by release year.
+ *
+ * @apiDescription Request to retrieve all books with release year.
+ *
+ * @apiName GetByReleaseDate
+ * @apiGroup Book
+ *
+ * @apiParam {String} title the title of the book
+ *
+ * @apiSuccess {string} title the title of the book
+ * @apiSuccess {string} authors the authors of the book
+ * @apiSuccess {int} publication_year the year the book was published
+ *
+ * @apiError (404: Title Not Found) {string} message "Books published from year not found"
+ *
+ */
+booksRouter.get('/year/:date', (request: Request, response: Response) => {
+    const page = parseInt(request.query.page as string, 10) || 1;
+    const limit = parseInt(request.query.limit as string, 10) || 10;
+    const offset = (page - 1) * limit;
+    const theQuery =
+        'SELECT title, authors, publication_year FROM books WHERE publication_year = $1 LIMIT $2 OFFSET $3';
+    const countQuery = 'SELECT COUNT(*) FROM books';
+    const values = [request.params.date, limit, offset];
+    pool.query(theQuery, values)
+        .then(async (result) => {
+            const countBooks = await pool.query(countQuery);
+            const totalBooks = parseInt(countBooks.rows[0].count, 10);
+            const totalPage = Math.ceil(totalBooks / limit);
+            if (result.rowCount > 0) {
+                response.send({
+                    entries: result.rows,
+                    pagination: {
+                        page: page,
+                        limit: limit,
+                        totalPages: totalPage,
+                    },
+                });
+            } else {
+                response.status(404).send({
+                    message: `No books found with that publication year`,
+                });
+            }
+        })
+        .catch((error) => {
+            //log the error
+            console.error('DB Query error on GET year/~date');
+            console.error(error);
+            response.status(500).send({
+                message: 'server error - contact support',
+            });
+        });
+});
+
+/**
+ * @api {get} /books/year/:date/older Request to get books older than release year in descending order.
+ *
+ * @apiDescription Request to retrieve all books older than the release year.
+ *
+ * @apiName GetByReleaseDateOlder
+ * @apiGroup Book
+ *
+ * @apiParam {String} title the title of the book
+ *
+ * @apiSuccess {string} title the title of the book
+ * @apiSuccess {string} authors the authors of the book
+ * @apiSuccess {int} publication_year the year the book was published
+ *
+ * @apiError (404: Title Not Found) {string} message "Books published prior to year not found"
+ *
+ */
+booksRouter.get('/year/:date/older', (request: Request, response: Response) => {
+    const page = parseInt(request.query.page as string, 10) || 1;
+    const limit = parseInt(request.query.limit as string, 10) || 10;
+    const offset = (page - 1) * limit;
+    const theQuery =
+        'SELECT title, authors, publication_year FROM books WHERE publication_year < $1  ORDER BY publication_year desc LIMIT $2 OFFSET $3';
+    const countQuery = 'SELECT COUNT(*) FROM books';
+    const values = [request.params.date, limit, offset];
+    pool.query(theQuery, values)
+        .then(async (result) => {
+            const countBooks = await pool.query(countQuery);
+            const totalBooks = parseInt(countBooks.rows[0].count, 10);
+            const totalPage = Math.ceil(totalBooks / limit);
+            if (result.rowCount > 0) {
+                response.send({
+                    entries: result.rows,
+                    pagination: {
+                        page: page,
+                        limit: limit,
+                        totalPages: totalPage,
+                    },
+                });
+            } else {
+                response.status(404).send({
+                    message: `No books found older than publication year`,
+                });
+            }
+        })
+        .catch((error) => {
+            //log the error
+            console.error('DB Query error on GET year/~date/newer');
+            console.error(error);
+            response.status(500).send({
+                message: 'server error - contact support',
+            });
+        });
+});
+/**
+ * @api {get} /books/year/:date/older Request to get books newer than release year in ascending order.
+ *
+ * @apiDescription Request to retrieve all books newer than the release year.
+ *
+ * @apiName GetByReleaseDateNewer
+ * @apiGroup Book
+ *
+ * @apiParam {String} title the title of the book
+ *
+ * @apiSuccess {string} title the title of the book
+ * @apiSuccess {string} authors the authors of the book
+ * @apiSuccess {int} publication_year the year the book was published
+ *
+ * @apiError (404: Title Not Found) {string} message "Books published after year not found"
+ *
+ */
+booksRouter.get('/year/:date/newer', (request: Request, response: Response) => {
+    const page = parseInt(request.query.page as string, 10) || 1;
+    const limit = parseInt(request.query.limit as string, 10) || 10;
+    const offset = (page - 1) * limit;
+    const theQuery =
+        'SELECT title, authors, publication_year FROM books WHERE publication_year > $1 ORDER BY publication_year asc LIMIT $2 OFFSET $3';
+    const countQuery = 'SELECT COUNT(*) FROM books';
+    const values = [request.params.date, limit, offset];
+    pool.query(theQuery, values)
+        .then(async (result) => {
+            const countBooks = await pool.query(countQuery);
+            const totalBooks = parseInt(countBooks.rows[0].count, 10);
+            const totalPage = Math.ceil(totalBooks / limit);
+            if (result.rowCount > 0) {
+                response.send({
+                    entries: result.rows,
+                    pagination: {
+                        page: page,
+                        limit: limit,
+                        totalPages: totalPage,
+                    },
+                });
+            } else {
+                response.status(404).send({
+                    message: `No books found newer than publication year`,
+                });
+            }
+        })
+        .catch((error) => {
+            //log the error
+            console.error('DB Query error on GET year/~date/newer');
+            console.error(error);
+            response.status(500).send({
+                message: 'server error - contact support',
+            });
+        });
+});
+
+/**
  * @api {get} /books/SortAZ/ Request to get all books sorting by Alphabetical order.
->>>>>>> 8a1d1f36
  *
  * @apiDescription Request to retrieve all books sorted in Alphabetical order.
  *
@@ -332,7 +492,6 @@
 });
 
 /**
-<<<<<<< HEAD
  * @api {get} /books/SortOldest Request to get all books sorting by publication date order, starting from the oldest.
  *
  * @apiDescription Request to retrieve all books sorted in publication date order from oldest to newest.
@@ -433,10 +592,107 @@
 });
 
 /**
- * @api {post} /book/new/ Create a new book info entry.
-=======
+ * @api {get} /books/SortOldest Request to get all books sorting by publication date order, starting from the oldest.
+ *
+ * @apiDescription Request to retrieve all books sorted in publication date order from oldest to newest.
+ *
+ * @apiName SortByOldest
+ * @apiGroup Book
+ *
+ * @apiSuccess {string} title the title of the book
+ * @apiSuccess {int} publication_year the year the book was published
+ * @apiSuccess {string} authors the authors of the book
+ *
+ */
+booksRouter.get('/SortOldest/', (request: Request, response: Response) => {
+    const page = parseInt(request.query.page as string, 10) || 1;
+    const limit = parseInt(request.query.limit as string, 10) || 10;
+    const offset = (page - 1) * limit;
+
+    const theQuery = `SELECT title, authors, publication_year FROM books ORDER BY publication_year asc LIMIT $1 OFFSET $2`;
+    const countQuery = 'SELECT COUNT(*) FROM books';
+    pool.query(theQuery, [limit, offset])
+        .then(async (result) => {
+            const countBooks = await pool.query(countQuery);
+            const totalBooks = parseInt(countBooks.rows[0].count, 10);
+            const totalPage = Math.ceil(totalBooks / limit);
+            if (result.rowCount > 0) {
+                response.send({
+                    entries: result.rows,
+                    pagination: {
+                        page: page,
+                        limit: limit,
+                        totalPages: totalPage,
+                    },
+                });
+            } else {
+                response.status(404).send({
+                    message: `No books found in database`,
+                });
+            }
+        })
+        .catch((error) => {
+            //log the error
+            console.error('DB Query error on GET sortOldest');
+            console.error(error);
+            response.status(500).send({
+                message: 'server error - contact support',
+            });
+        });
+});
+
+/**
+ * @api {get} /books/SortNewest Request to get all books sorting by publication date order, starting from the newest.
+ *
+ * @apiDescription Request to retrieve all books sorted in publication date order from newest to oldest.
+ *
+ * @apiName SortByNewest
+ * @apiGroup Book
+ *
+ * @apiSuccess {string} title the title of the book
+ * @apiSuccess {int} publication_year the year the book was published
+ * @apiSuccess {string} authors the authors of the book
+ *
+ */
+booksRouter.get('/SortNewest/', (request: Request, response: Response) => {
+    const page = parseInt(request.query.page as string, 10) || 1;
+    const limit = parseInt(request.query.limit as string, 10) || 10;
+    const offset = (page - 1) * limit;
+
+    const theQuery = `SELECT title, authors, publication_year FROM books ORDER BY publication_year desc LIMIT $1 OFFSET $2`;
+    const countQuery = 'SELECT COUNT(*) FROM books';
+    pool.query(theQuery, [limit, offset])
+        .then(async (result) => {
+            const countBooks = await pool.query(countQuery);
+            const totalBooks = parseInt(countBooks.rows[0].count, 10);
+            const totalPage = Math.ceil(totalBooks / limit);
+            if (result.rowCount > 0) {
+                response.send({
+                    entries: result.rows,
+                    pagination: {
+                        page: page,
+                        limit: limit,
+                        totalPages: totalPage,
+                    },
+                });
+            } else {
+                response.status(404).send({
+                    message: `No books found in database`,
+                });
+            }
+        })
+        .catch((error) => {
+            //log the error
+            console.error('DB Query error on GET sortNewest');
+            console.error(error);
+            response.status(500).send({
+                message: 'server error - contact support',
+            });
+        });
+});
+
+/**
  * @api {post} /books/new/ Create a new book info entry.
->>>>>>> 8a1d1f36
  *
  * @apiDescription Request to create a new book with all necessary information.
  *
